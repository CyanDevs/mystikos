.PHONY: tests
SUBDIR = top
TOP = $(abspath $(CURDIR))
include $(TOP)/defs.mak

VERSION=$(shell cat VERSION)
PKGNAME=mystikos-$(VERSION)-x86_64
TARBALL=$(PKGNAME).tar.gz

##==============================================================================
##
## dirs:
##
##==============================================================================

DIRS += third_party

ifndef MYST_PRODUCT_BUILD
endif

ifdef MYST_ENABLE_GCOV
DIRS += gcov
endif

DIRS += json
DIRS += utils
<<<<<<< HEAD
DIRS += hostfs
=======
DIRS += ext2
>>>>>>> 8730031f
DIRS += host
DIRS += target
DIRS += kernel
DIRS += crt
DIRS += oe
DIRS += tools

ifndef MYST_PRODUCT_BUILD
DIRS += alpine/docker
DIRS += tests
endif

CLEAN = $(BUILDDIR) $(TARBALL)

REDEFINE_TESTS=1
include $(TOP)/rules.mak

##==============================================================================
##
## distclean:
##
##==============================================================================

distclean: clean
	rm -rf $(TOP)/build

##==============================================================================
##
## size: print the executable size of various components
##
##==============================================================================

size:
	@ size -d $(BUILDDIR)/lib/openenclave/mystenc.so
	@ size -d $(BUILDDIR)/lib/libmystkernel.so
	@ size -d $(BUILDDIR)/lib/libmystcrt.so

##==============================================================================
##
## install:
## uninstall:
##
##==============================================================================

INSTALL=install -D
INSTDIR=$(DESTDIR)/$(MYST_PREFIX)

install:
	rm -rf $(INSTDIR)
	$(INSTALL) $(BINDIR)/myst $(INSTDIR)/bin/myst
	$(INSTALL) $(LIBDIR)/libmystcrt.so $(INSTDIR)/lib/libmystcrt.so
	$(INSTALL) $(LIBDIR)/libmystkernel.so $(INSTDIR)/lib/libmystkernel.so
	$(INSTALL) $(LIBDIR)/openenclave/mystenc.so $(INSTDIR)/lib/openenclave/mystenc.so
	$(INSTALL) $(BUILDDIR)/openenclave/bin/oegdb $(INSTDIR)/bin/myst-gdb
	$(INSTALL) ./scripts/appbuilder $(INSTDIR)/bin/myst-appbuilder
	$(INSTALL) include/myst/tee.h $(INSTDIR)/include/myst/tee.h
	$(INSTALL) $(BINDIR)/../musl/bin/musl-gcc $(INSTDIR)/bin/myst-gcc
	rm -rf $(INSTDIR)/lib/openenclave/debugger
	cp -r $(BUILDDIR)/openenclave/lib/openenclave/debugger $(INSTDIR)/lib/openenclave/debugger

uninstall:
	rm -rf $(MYST_PREFIX)

##==============================================================================
##
## src:
##     Print the list of myst sources (excluding third-party sources)
##
##==============================================================================

SOURCES_DIRS = $(shell  ls -d -1 */ | grep -v third_party | grep -v build )

src:
	@ echo $(foreach i, $(SOURCES_DIRS), $(shell find $(i) -name '*.[ch]'))

##==============================================================================
##
## format:
##     Format C source code within the source tree (exclude third_party)
##
##==============================================================================

format:
	./scripts/code-format $(shell $(MAKE) src)

##==============================================================================
##
## touch:
##     touch all the myst source files
##
##==============================================================================

touch:
	touch $(shell $(MAKE) src)

##==============================================================================
##
## attn:
##     Find "ATTN" strings in source code
##
##==============================================================================

attn:
	@ grep "ATTN" $(shell $(MAKE) src) | more

##==============================================================================
##
## tests:
##
##==============================================================================

summary:
	@ SUMMARY=1 $(RUNTEST_COMMAND) /bin/true

tests:
	@ $(MAKE) -s -C tests tests RUNTEST=$(RUNTEST_COMMAND)
	@ $(MAKE) -s summary

alltests:
	$(MAKE) -s tests ALLTESTS=1 VERBOSE=1


##==============================================================================
##
## sub:
##     Apply /tmp/sub.sed to all myst sources
##
##==============================================================================

sub:
	@ $(TOP)/scripts/sub $(shell $(MAKE) src)

##==============================================================================
##
## bindist:
##     Create a binary distribution based on the VERSION file
##
##==============================================================================

bindist:
	@ rm -rf $(BUILDDIR)/bindist
	@ $(MAKE) install DESTDIR=$(BUILDDIR)/bindist
	@ ( cd $(BUILDDIR)/bindist/opt; tar zcf $(TARBALL) mystikos )
	@ cp $(BUILDDIR)/bindist/opt/$(TARBALL) .
	@ echo "=== Created $(TARBALL)"

##==============================================================================
##
## nolicense:
##     Print names of source files without a license notice
##
##==============================================================================

nolicense:
	@ $(foreach i, $(shell $(MAKE) src), ( grep -q -l "// Copyright (c)" $(i) || echo $(i) ) $(NL) )

##==============================================================================
##
## oelicense:
##     Print names of source files with the OE license
##
##==============================================================================

oelicense:
	@ $(foreach i, $(shell $(MAKE) src), ( grep -l "// Copyright (c) Open Enclave" $(i) || /bin/true ) $(NL) )

##==============================================================================
##
## help:
##
##==============================================================================

help:
	@ echo ""
	@ echo "make -- build everything"
	@ echo "make clean -- remove generated binaries"
	@ echo "make distclean -- remove build configuration and binaries"
	@ echo "make tests -- run critical tests"
	@ echo "make alltests -- run all tests"
	@ echo "make install -- install the project"
	@ echo "make uninstall -- uninstall the project"
	@ echo "make touch -- touch all source files"
	@ echo "make bindist -- generate a binary distribution file"
	@ echo "make src -- print project source file names"
	@ echo "make nolicense -- print source file names no license"
	@ echo "make oelicense -- print source file names with OE SDK license"
	@ echo "make sub -- perform global substitution using /tmp/sub.sed"
	@ echo "make attn -- print sources with 'ATTN' annotations"
	@ echo "make format -- format all sources"
	@ echo ""<|MERGE_RESOLUTION|>--- conflicted
+++ resolved
@@ -24,11 +24,8 @@
 
 DIRS += json
 DIRS += utils
-<<<<<<< HEAD
 DIRS += hostfs
-=======
 DIRS += ext2
->>>>>>> 8730031f
 DIRS += host
 DIRS += target
 DIRS += kernel
